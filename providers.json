--- conflicted
+++ resolved
@@ -1,11 +1,4 @@
 [
-<<<<<<< HEAD
-  {"slug": "nws-weather", "category": "weather", "accessRoute": "REST", "baseUrl": "https://api.weather.gov"},
-  {"slug": "met-norway", "category": "weather", "accessRoute": "REST", "baseUrl": "https://api.met.no/weatherapi"},
-  {"slug": "open-meteo", "category": "weather", "accessRoute": "REST", "baseUrl": "https://api.open-meteo.com"},
-  {"slug": "openweather-onecall", "category": "weather", "accessRoute": "REST", "baseUrl": "https://api.openweathermap.org"},
-  {"slug": "smhi-open-data", "category": "weather", "accessRoute": "REST", "baseUrl": "https://opendata-download-metfcst.smhi.se/api"}
-=======
   {
     "slug": "nws-weather",
     "category": "weather",
@@ -31,10 +24,15 @@
     "baseUrl": "https://api.openweathermap.org"
   },
   {
+    "slug": "smhi-open-data",
+    "category": "weather",
+    "accessRoute": "REST",
+    "baseUrl": "https://opendata-download-metfcst.smhi.se/api"
+  },
+  {
     "slug": "weatherbit",
     "category": "weather",
     "accessRoute": "REST",
     "baseUrl": "https://api.weatherbit.io"
   }
->>>>>>> 4aa15304
 ]