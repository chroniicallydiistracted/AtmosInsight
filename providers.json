--- conflicted
+++ resolved
@@ -1,5 +1,4 @@
 [
-<<<<<<< HEAD
   {
     "slug": "nws-weather",
     "category": "weather",
@@ -83,12 +82,11 @@
     "category": "weather",
     "accessRoute": "WMTS",
     "baseUrl": "https://mesonet.agron.iastate.edu"
+  },
+  {
+    "slug": "jma-himawari8",
+    "category": "satellite",
+    "accessRoute": "REST",
+    "baseUrl": "https://himawari8.s3.amazonaws.com"
   }
-=======
-  {"slug": "nws-weather", "category": "weather", "accessRoute": "REST", "baseUrl": "https://api.weather.gov"},
-  {"slug": "met-norway", "category": "weather", "accessRoute": "REST", "baseUrl": "https://api.met.no/weatherapi"},
-  {"slug": "open-meteo", "category": "weather", "accessRoute": "REST", "baseUrl": "https://api.open-meteo.com"},
-  {"slug": "openweather-onecall", "category": "weather", "accessRoute": "REST", "baseUrl": "https://api.openweathermap.org"},
-  {"slug": "jma-himawari8", "category": "satellite", "accessRoute": "REST", "baseUrl": "https://himawari8.s3.amazonaws.com"}
->>>>>>> 29b26c0b
 ]