[
<<<<<<< HEAD
  {
    "slug": "nws-weather",
    "category": "weather",
    "accessRoute": "REST",
    "baseUrl": "https://api.weather.gov"
  },
  {
    "slug": "met-norway",
    "category": "weather",
    "accessRoute": "REST",
    "baseUrl": "https://api.met.no/weatherapi"
  },
  {
    "slug": "open-meteo",
    "category": "weather",
    "accessRoute": "REST",
    "baseUrl": "https://api.open-meteo.com"
  },
  {
    "slug": "openweather-onecall",
    "category": "weather",
    "accessRoute": "REST",
    "baseUrl": "https://api.openweathermap.org"
  },
  {
    "slug": "smhi-open-data",
    "category": "weather",
    "accessRoute": "REST",
    "baseUrl": "https://opendata-download-metfcst.smhi.se/api"
  },
  {
    "slug": "weatherbit",
    "category": "weather",
    "accessRoute": "REST",
    "baseUrl": "https://api.weatherbit.io"
  },
  {
    "slug": "xweather",
    "category": "weather",
    "accessRoute": "REST",
    "baseUrl": "https://api.aerisapi.com"
  },
  {
    "slug": "visual-crossing",
    "category": "weather",
    "accessRoute": "REST",
    "baseUrl": "https://weather.visualcrossing.com"
  },
  {
    "slug": "nasa-gibs",
    "category": "imagery",
    "accessRoute": "WMTS",
    "baseUrl": "https://gibs.earthdata.nasa.gov"
  },
  {
    "slug": "nexrad-l2",
    "category": "radar",
    "accessRoute": "S3",
    "baseUrl": "https://noaa-nexrad-level2.s3.amazonaws.com"
  },
  {
    "slug": "noaa-mrms",
    "category": "weather",
    "accessRoute": "REST",
    "baseUrl": "https://noaa-mrms-pds.s3.amazonaws.com"
  },
  {
    "slug": "noaa-goes",
    "category": "satellite",
    "accessRoute": "S3",
    "baseUrl": "https://noaa-goes16.s3.amazonaws.com"
  },
  {
    "slug": "nws-radar-tiles",
    "category": "radar",
    "accessRoute": "XYZ",
    "baseUrl": "https://tiles.weather.gov"
  },
  {
    "slug": "iowastate-iem",
    "category": "weather",
    "accessRoute": "WMTS",
    "baseUrl": "https://mesonet.agron.iastate.edu"
  },
  {
    "slug": "jma-himawari8",
    "category": "satellite",
    "accessRoute": "REST",
    "baseUrl": "https://himawari8.s3.amazonaws.com"
  },
  {
    "slug": "rainviewer",
    "category": "weather",
    "accessRoute": "REST",
    "baseUrl": "https://api.rainviewer.com"
  },
  {
    "slug": "noaa-coops",
    "category": "ocean",
    "accessRoute": "REST",
    "baseUrl": "https://api.tidesandcurrents.noaa.gov/api/prod"
  },
  {
    "slug": "noaa-ndbc",
    "category": "weather",
    "accessRoute": "REST",
    "baseUrl": "https://www.ndbc.noaa.gov"
  },
  {
    "slug": "erddap",
    "category": "ocean",
    "accessRoute": "REST",
    "baseUrl": "https://coastwatch.pfeg.noaa.gov/erddap"
  },
  {
    "slug": "usgs-water",
    "category": "water",
    "accessRoute": "REST",
    "baseUrl": "https://waterservices.usgs.gov/nwis"
  },
  {
    "slug": "noaa-nwm",
    "category": "hydrology",
    "accessRoute": "S3",
    "baseUrl": "https://noaa-nwm-pds.s3.amazonaws.com"
  },
  {
    "slug": "epa-airnow",
    "category": "air-quality",
    "accessRoute": "REST",
    "baseUrl": "https://www.airnowapi.org"
  },
  {
    "slug": "openaq-v3",
    "category": "air quality",
    "accessRoute": "REST",
    "baseUrl": "https://api.openaq.org/v3"
  },
  {
    "slug": "waqi",
    "category": "air-quality",
    "accessRoute": "REST",
    "baseUrl": "https://api.waqi.info"
  },
  {
    "slug": "openweather-air",
    "category": "air-quality",
    "accessRoute": "REST",
    "baseUrl": "https://api.openweathermap.org"
  },
  {
    "slug": "google-air-quality",
    "category": "air-quality",
    "accessRoute": "REST",
    "baseUrl": "https://airquality.googleapis.com/v1"
  },
  {
    "slug": "nws-alerts",
    "category": "alerts",
    "accessRoute": "REST",
    "baseUrl": "https://api.weather.gov/alerts"
  },
  {
    "slug": "nasa-firms",
    "category": "fire",
    "accessRoute": "WMS/WFS",
    "baseUrl": "https://firms.modaps.eosdis.nasa.gov"
  },
  {
    "slug": "nifc-wfigs",
    "category": "wildfire",
    "accessRoute": "REST",
    "baseUrl": "https://services3.arcgis.com"
  },
  {
    "slug": "microsoft-pc",
    "category": "imagery",
    "accessRoute": "REST",
    "baseUrl": "https://planetarycomputer.microsoft.com/api/stac/v1"
  },
  {
    "slug": "earth-search",
    "category": "satellite",
    "accessRoute": "REST",
    "baseUrl": "https://earth-search.aws.element84.com/v1"
  },
  {
    "slug": "nasa-cmr-stac",
    "category": "satellite",
    "accessRoute": "REST",
    "baseUrl": "https://cmr.earthdata.nasa.gov/stac"
  }
=======
  {"slug": "dwd-opendata", "category": "weather", "accessRoute": "OGC WMS/WFS", "baseUrl": "https://opendata.dwd.de"},
  {"slug": "fmi-opendata", "category": "weather", "accessRoute": "OGC WFS/WMS", "baseUrl": "https://opendata.fmi.fi"},
  {"slug": "met-norway", "category": "weather", "accessRoute": "REST", "baseUrl": "https://api.met.no/weatherapi"},
  {"slug": "msc-geomet", "category": "weather", "accessRoute": "OGC WMS/WFS/WMTS", "baseUrl": "https://geo.weather.gc.ca/geomet"},
  {"slug": "nws-weather", "category": "weather", "accessRoute": "REST", "baseUrl": "https://api.weather.gov"},
  {"slug": "open-meteo", "category": "weather", "accessRoute": "REST", "baseUrl": "https://api.open-meteo.com"},
  {"slug": "openweather-onecall", "category": "weather", "accessRoute": "REST", "baseUrl": "https://api.openweathermap.org"},
  {"slug": "smhi-opendata", "category": "weather", "accessRoute": "REST", "baseUrl": "https://opendata-download-metfcst.smhi.se"}
>>>>>>> dcdbca24
]<|MERGE_RESOLUTION|>--- conflicted
+++ resolved
@@ -1,5 +1,4 @@
 [
-<<<<<<< HEAD
   {
     "slug": "nws-weather",
     "category": "weather",
@@ -191,15 +190,29 @@
     "category": "satellite",
     "accessRoute": "REST",
     "baseUrl": "https://cmr.earthdata.nasa.gov/stac"
+  },
+  {
+    "slug": "dwd-opendata",
+    "category": "weather",
+    "accessRoute": "OGC WMS/WFS",
+    "baseUrl": "https://opendata.dwd.de"
+  },
+  {
+    "slug": "fmi-opendata",
+    "category": "weather",
+    "accessRoute": "OGC WFS/WMS",
+    "baseUrl": "https://opendata.fmi.fi"
+  },
+  {
+    "slug": "msc-geomet",
+    "category": "weather",
+    "accessRoute": "OGC WMS/WFS/WMTS",
+    "baseUrl": "https://geo.weather.gc.ca/geomet"
+  },
+  {
+    "slug": "smhi-opendata",
+    "category": "weather",
+    "accessRoute": "REST",
+    "baseUrl": "https://opendata-download-metfcst.smhi.se"
   }
-=======
-  {"slug": "dwd-opendata", "category": "weather", "accessRoute": "OGC WMS/WFS", "baseUrl": "https://opendata.dwd.de"},
-  {"slug": "fmi-opendata", "category": "weather", "accessRoute": "OGC WFS/WMS", "baseUrl": "https://opendata.fmi.fi"},
-  {"slug": "met-norway", "category": "weather", "accessRoute": "REST", "baseUrl": "https://api.met.no/weatherapi"},
-  {"slug": "msc-geomet", "category": "weather", "accessRoute": "OGC WMS/WFS/WMTS", "baseUrl": "https://geo.weather.gc.ca/geomet"},
-  {"slug": "nws-weather", "category": "weather", "accessRoute": "REST", "baseUrl": "https://api.weather.gov"},
-  {"slug": "open-meteo", "category": "weather", "accessRoute": "REST", "baseUrl": "https://api.open-meteo.com"},
-  {"slug": "openweather-onecall", "category": "weather", "accessRoute": "REST", "baseUrl": "https://api.openweathermap.org"},
-  {"slug": "smhi-opendata", "category": "weather", "accessRoute": "REST", "baseUrl": "https://opendata-download-metfcst.smhi.se"}
->>>>>>> dcdbca24
 ]