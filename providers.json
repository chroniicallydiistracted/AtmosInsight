--- conflicted
+++ resolved
@@ -1,5 +1,4 @@
 [
-<<<<<<< HEAD
   {
     "slug": "nws-weather",
     "category": "weather",
@@ -71,12 +70,11 @@
     "category": "satellite",
     "accessRoute": "S3",
     "baseUrl": "https://noaa-goes16.s3.amazonaws.com"
+  },
+  {
+    "slug": "nws-radar-tiles",
+    "category": "radar",
+    "accessRoute": "XYZ",
+    "baseUrl": "https://tiles.weather.gov"
   }
-=======
-  {"slug": "nws-weather", "category": "weather", "accessRoute": "REST", "baseUrl": "https://api.weather.gov"},
-  {"slug": "met-norway", "category": "weather", "accessRoute": "REST", "baseUrl": "https://api.met.no/weatherapi"},
-  {"slug": "open-meteo", "category": "weather", "accessRoute": "REST", "baseUrl": "https://api.open-meteo.com"},
-  {"slug": "openweather-onecall", "category": "weather", "accessRoute": "REST", "baseUrl": "https://api.openweathermap.org"},
-  {"slug": "nws-radar-tiles", "category": "radar", "accessRoute": "XYZ", "baseUrl": "https://tiles.weather.gov"}
->>>>>>> a539156b
 ]