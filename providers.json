--- conflicted
+++ resolved
@@ -1,5 +1,4 @@
 [
-<<<<<<< HEAD
   {
     "slug": "nws-weather",
     "category": "weather",
@@ -179,12 +178,11 @@
     "category": "imagery",
     "accessRoute": "REST",
     "baseUrl": "https://planetarycomputer.microsoft.com/api/stac/v1"
+  },
+  {
+    "slug": "earth-search",
+    "category": "satellite",
+    "accessRoute": "REST",
+    "baseUrl": "https://earth-search.aws.element84.com/v1"
   }
-=======
-  {"slug": "nws-weather", "category": "weather", "accessRoute": "REST", "baseUrl": "https://api.weather.gov"},
-  {"slug": "met-norway", "category": "weather", "accessRoute": "REST", "baseUrl": "https://api.met.no/weatherapi"},
-  {"slug": "open-meteo", "category": "weather", "accessRoute": "REST", "baseUrl": "https://api.open-meteo.com"},
-  {"slug": "openweather-onecall", "category": "weather", "accessRoute": "REST", "baseUrl": "https://api.openweathermap.org"},
-  {"slug": "earth-search", "category": "satellite", "accessRoute": "REST", "baseUrl": "https://earth-search.aws.element84.com/v1"}
->>>>>>> 8fe5d402
 ]