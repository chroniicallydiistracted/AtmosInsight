[
<<<<<<< HEAD
  {
    "slug": "nws-weather",
    "category": "weather",
    "accessRoute": "REST",
    "baseUrl": "https://api.weather.gov"
  },
  {
    "slug": "met-norway",
    "category": "weather",
    "accessRoute": "REST",
    "baseUrl": "https://api.met.no/weatherapi"
  },
  {
    "slug": "open-meteo",
    "category": "weather",
    "accessRoute": "REST",
    "baseUrl": "https://api.open-meteo.com"
  },
  {
    "slug": "openweather-onecall",
    "category": "weather",
    "accessRoute": "REST",
    "baseUrl": "https://api.openweathermap.org"
  },
  {
    "slug": "smhi-open-data",
    "category": "weather",
    "accessRoute": "REST",
    "baseUrl": "https://opendata-download-metfcst.smhi.se/api"
  },
  {
    "slug": "weatherbit",
    "category": "weather",
    "accessRoute": "REST",
    "baseUrl": "https://api.weatherbit.io"
  },
  {
    "slug": "xweather",
    "category": "weather",
    "accessRoute": "REST",
    "baseUrl": "https://api.aerisapi.com"
  },
  {
    "slug": "visual-crossing",
    "category": "weather",
    "accessRoute": "REST",
    "baseUrl": "https://weather.visualcrossing.com"
  },
  {
    "slug": "nasa-gibs",
    "category": "imagery",
    "accessRoute": "WMTS",
    "baseUrl": "https://gibs.earthdata.nasa.gov"
  },
  {
    "slug": "nexrad-l2",
    "category": "radar",
    "accessRoute": "S3",
    "baseUrl": "https://noaa-nexrad-level2.s3.amazonaws.com"
  },
  {
    "slug": "noaa-mrms",
    "category": "weather",
    "accessRoute": "REST",
    "baseUrl": "https://noaa-mrms-pds.s3.amazonaws.com"
  },
  {
    "slug": "noaa-goes",
    "category": "satellite",
    "accessRoute": "S3",
    "baseUrl": "https://noaa-goes16.s3.amazonaws.com"
  },
  {
    "slug": "nws-radar-tiles",
    "category": "radar",
    "accessRoute": "XYZ",
    "baseUrl": "https://tiles.weather.gov"
  },
  {
    "slug": "iowastate-iem",
    "category": "weather",
    "accessRoute": "WMTS",
    "baseUrl": "https://mesonet.agron.iastate.edu"
  },
  {
    "slug": "jma-himawari8",
    "category": "satellite",
    "accessRoute": "REST",
    "baseUrl": "https://himawari8.s3.amazonaws.com"
  }
=======
  {"slug": "nws-weather", "category": "weather", "accessRoute": "REST", "baseUrl": "https://api.weather.gov"},
  {"slug": "met-norway", "category": "weather", "accessRoute": "REST", "baseUrl": "https://api.met.no/weatherapi"},
  {"slug": "open-meteo", "category": "weather", "accessRoute": "REST", "baseUrl": "https://api.open-meteo.com"},
  {"slug": "openweather-onecall", "category": "weather", "accessRoute": "REST", "baseUrl": "https://api.openweathermap.org"},
  {"slug": "rainviewer", "category": "weather", "accessRoute": "REST", "baseUrl": "https://api.rainviewer.com"}
>>>>>>> 669684b7
]<|MERGE_RESOLUTION|>--- conflicted
+++ resolved
@@ -1,5 +1,4 @@
 [
-<<<<<<< HEAD
   {
     "slug": "nws-weather",
     "category": "weather",
@@ -89,12 +88,11 @@
     "category": "satellite",
     "accessRoute": "REST",
     "baseUrl": "https://himawari8.s3.amazonaws.com"
+  },
+  {
+    "slug": "rainviewer",
+    "category": "weather",
+    "accessRoute": "REST",
+    "baseUrl": "https://api.rainviewer.com"
   }
-=======
-  {"slug": "nws-weather", "category": "weather", "accessRoute": "REST", "baseUrl": "https://api.weather.gov"},
-  {"slug": "met-norway", "category": "weather", "accessRoute": "REST", "baseUrl": "https://api.met.no/weatherapi"},
-  {"slug": "open-meteo", "category": "weather", "accessRoute": "REST", "baseUrl": "https://api.open-meteo.com"},
-  {"slug": "openweather-onecall", "category": "weather", "accessRoute": "REST", "baseUrl": "https://api.openweathermap.org"},
-  {"slug": "rainviewer", "category": "weather", "accessRoute": "REST", "baseUrl": "https://api.rainviewer.com"}
->>>>>>> 669684b7
 ]