# Proxy Server Environment (copy to .env and fill values)

# Port for the proxy server
PORT=3000

# National Weather Service requires a descriptive User-Agent with contact email
NWS_USER_AGENT="(AtmosInsight/v0.1.0 (chroniicallydiistracted@gmail.com)"

# OpenWeatherMap API key (for tile proxy). Leave empty to disable OWM tests.
OWM_API_KEY= ""
FIRMS_MAP_KEY= ""
AIRNOW_API_KEY= ""
NASA_API_KEY= ""
OPENAQ_API_KEY= ""
PURPLEAIR_API_KEY= ""
CESIUM_ION_TOKEN= ""
EARTHDATA_LOGIN_KEY= ""




# AWS Keys/Environment Variables
AWS_ACCESS_KEY_ID= ""
AWS_SECRET_ACCESS_KEY= ""
ALERTS_TABLE= ""
DYNAMODB_ENDPOINT=


# AWS CloudFront
DIST_ARN= ""
DIST_ID= ""
APP_BUCKET= ""
AWS_DEFAULT_REGION= ""
AWS_PROFILE= ""
LAMBDA_FUNCTION_NAME= ""
LAMBDA_URL_HOST= ""
APP_BUCKET= ""
DOMAIN= ""
CERT_ARN= ""
HOSTED_ZONE_ID= ""


# Feature toggles
RAINVIEWER_ENABLED=true
GIBS_ENABLED=true
GLM_TOE_ENABLED=true
AIRNOW_ENABLED=true
OPENAQ_ENABLED=true

<<<<<<< HEAD
# Tracestrack API key for basemap tiles
TTRACK_API_KEY= ""
=======
# Tracestrack API key for basemap tiles (required for fallback basemap)
TRACESTRACK_API_KEY=
>>>>>>> 09e904cc

# Optional outgoing HTTP(S) proxy for upstream requests
# HTTPS_PROXY=
# HTTP_PROXY=<|MERGE_RESOLUTION|>--- conflicted
+++ resolved
@@ -47,13 +47,10 @@
 AIRNOW_ENABLED=true
 OPENAQ_ENABLED=true
 
-<<<<<<< HEAD
 # Tracestrack API key for basemap tiles
 TTRACK_API_KEY= ""
-=======
 # Tracestrack API key for basemap tiles (required for fallback basemap)
 TRACESTRACK_API_KEY=
->>>>>>> 09e904cc
 
 # Optional outgoing HTTP(S) proxy for upstream requests
 # HTTPS_PROXY=
