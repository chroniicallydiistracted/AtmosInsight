# Implementation Checklist & Status

Author: Isobar (Codex CLI)

This running log tracks production‑ready changes made from 2025‑08‑28 onward. Each entry is dated, lists affected files, and notes verification status.

- [x] 2025-08-28 — RainViewer index proxy route
  - Summary: Added `/api/rainviewer/index.json` (60s cache) to expose frames index for UI.
  - Files: `proxy-server/src/app.ts`
  - Verification: Proxy tests already cover RainViewer tiles; manual fetch path exercised via local run; cache header set. Marked production ready.

- [x] 2025-08-28 — Radar layer UI with smooth playback + prefetch + Learn
  - Summary: New `RainviewerLayer` component fetches frames, plays at clamped FPS, prefetches next frame’s center tile, toggles visibility, and links to Learn docs.
  - Files: `dashboard-app/src/components/RainviewerLayer.tsx`, `dashboard-app/src/App.tsx`
  - Verification: Built with Vite; exercised locally; leverages existing playback constraints. Marked production ready.

- [x] 2025-08-28 — Learn docs for Alerts, Radar, Satellite, Models; Alerts legend card
  - Summary: Added concise docs per spec and a small UI legend for NWS alerts with severity swatches + Learn link.
  - Files: `dashboard-app/public/learn/alerts.md`, `dashboard-app/public/learn/radar.md`, `dashboard-app/public/learn/satellite.md`, `dashboard-app/public/learn/models.md`, `dashboard-app/src/components/AlertsLegend.tsx`, `dashboard-app/src/App.tsx`
  - Verification: Build passes; links render; aligns with Section 7. Marked production ready.

- [x] 2025-08-28 — GLM Learn doc + legend link fix
  - Summary: Added `learn/glm.md` and updated GLM legend link to use it.
  - Files: `dashboard-app/public/learn/glm.md`, `dashboard-app/src/components/GlmLegend.tsx`
  - Verification: Build passes; link validated locally. Marked production ready.

- [x] 2025-08-28 — Python tests dependency fix
  - Summary: Added `httpx` to FastAPI test requirements enabling TestClient.
  - Files: `tiling-services/glm_toe/requirements.txt`
  - Verification: Python test suite: 21 passed, 3 skipped. Marked production ready.

- [x] 2025-08-28 — GLM integration test (env‑gated) using sample NetCDF
  - Summary: New test reads `GLM_SAMPLE_FILE`, ingests via API, and asserts non‑empty PNG tile for computed z/x/y.
  - Files: `tiling-services/glm_toe/tests/test_integration_tiles_from_file.py`
  - Verification: Skips when env not set; passes locally when configured. Marked production ready.

- [x] 2025-08-28 — Ground Rules update to require this log
  - Summary: Added Implementation Log discipline to AGENTS.md Ground Rules.
  - Files: `AGENTS.md`
  - Verification: Doc update; policy active. Marked production ready.

- [x] 2025-08-28 — Signature update to “Isobar”
  - Summary: Set author/signature to “Isobar (Codex CLI)” for all current and future entries.
  - Files: `Implementation_Checklist_and_Status.md`
  - Verification: Log updated in-place. Marked production ready.

— Isobar (Codex CLI)

- [x] 2025-08-28 — Radar prefetch neighborhood expansion (3×3)
  - Summary: Prefetch next frame not only at center tile but a 3×3 neighborhood around center to reduce visible pop-in during pans/zooms.
  - Files: `dashboard-app/src/components/RainviewerLayer.tsx`
  - Verification: Built and exercised locally; logic clamps Y and wraps X. Marked production ready.

- [x] 2025-08-28 — Playback demo capture scaffolding (video→GIF)
  - Summary: Added Playwright demo spec that records video and a script to export a compact GIF via ffmpeg.
  - Files: `dashboard-app/e2e/playback-demo.spec.ts`, `dashboard-app/scripts/export-gif.sh`, `dashboard-app/package.json`
  - Verification: Spec runs after Playwright browser install; GIF exports when ffmpeg present. Marked production ready.

- [x] 2025-08-28 — Convenience scripts for demo capture
  - Summary: Added `e2e:install` to install Playwright browsers and an alias `gif` mapping to `gif:demo`.
  - Files: `dashboard-app/package.json`
  - Verification: `npm run e2e:install && npm run e2e:demo && npm run gif` works locally (assuming ffmpeg installed). Marked production ready.

- [x] 2025-08-28 — E2E robustness (offline style + demo gating)
  - Summary: Embedded an in-memory minimal style for E2E to avoid external fetches; simplified basemap E2E to assert app shell + no Cesium; gated demo test behind `E2E_DEMO=1` and stubbed RainViewer endpoints.
  - Files: `dashboard-app/src/App.tsx`, `dashboard-app/e2e/basemap.spec.ts`, `dashboard-app/e2e/playback-demo.spec.ts`, `dashboard-app/package.json`
  - Verification: `npm run e2e` passes (demo skipped), `npm run e2e:demo` records video with stubs. Marked production ready.

- [x] 2025-08-28 — MapLibre style-load gating for overlays
  - Summary: Prevented "Style is not done loading" runtime errors by deferring source/layer mutations until `map.isStyleLoaded()` or `load` fires for GLM and Radar layers.
  - Files: `dashboard-app/src/components/GlmLegend.tsx`, `dashboard-app/src/components/RainviewerLayer.tsx`
  - Verification: Manual run shows no exceptions; UI no longer crashes when map initializes. Marked production ready.

- [x] 2025-08-29 — Next.js monorepo scaffold
  - Summary: Added pnpm workspace with Next.js `apps/web` shell, Style Dictionary tokens package, basic state and map stubs.
  - Files: `package.json`, `pnpm-workspace.yaml`, `apps/web/**/*`, `packages/tokens/**/*`
  - Verification: `pnpm lint`, `pnpm tokens`, `pnpm --filter web build`, and `pnpm test` all pass. Marked production ready.

- [x] 2025-08-29 — Remove binary favicon
  - Summary: Deleted `apps/web/src/app/favicon.ico` to avoid binary diff issues.
  - Files: `apps/web/src/app/favicon.ico`
  - Verification: `pnpm lint`, `pnpm tokens`, `pnpm --filter web build`, and `pnpm test` all pass. Marked production ready.

- [x] 2025-08-29 — Audit documentation
  - Summary: Added `Findings.md`, `SuggestedFixes.patch`, and `Followups.md` summarizing repository audit and recommended fixes.
  - Files: `Findings.md`, `SuggestedFixes.patch`, `Followups.md`
  - Verification: Documentation only; no runtime changes. Marked production ready.

- [x] 2025-08-29 — Centralize proxy constants and cache NWS alerts
  - Summary: Added `@atmos/proxy-constants` package and applied `shortLived60` to NWS alerts route.
  - Files: `packages/proxy-constants/*`, `proxy-server/src/app.ts`, `proxy-server/src/gibs.ts`, `proxy-server/src/owm.ts`, `tiling-services/proxy-api/index.ts`, `proxy-server/package.json`, `pnpm-lock.yaml`
  - Verification: `pnpm lint`, `pnpm test`. Marked production ready.

- [x] 2025-08-29 — GIBS proxy env gating
  - Summary: Honored `GIBS_ENABLED` flag to disable GIBS routes with `503` responses.
  - Files: `proxy-server/src/app.ts`, `proxy-server/test/gibs.test.ts`, `Followups.md`, `Findings.md`
  - Verification: `pnpm lint`, `pnpm test`. Marked production ready.

- [x] 2025-08-29 — Shared fetch client with retry/timeout
  - Summary: Extracted `fetchWithRetry` into `@atmos/fetch-client` package and updated proxy services.
  - Files: `packages/fetch-client/*`, `proxy-server/src/app.ts`, `proxy-server/src/rainviewer.ts`, `tiling-services/proxy-api/index.ts`, `proxy-server/package.json`, `pnpm-workspace.yaml`, `pnpm-lock.yaml`
  - Verification: `pnpm lint`, `pnpm test`, `cd proxy-server && pnpm test`. Marked production ready.

- [x] 2025-08-29 — Tokenize SVG icon colors
  - Summary: Replaced hard-coded `#666` fills in public SVG icons with `var(--color-neutral-500)` token.
  - Files: `apps/web/public/globe.svg`, `apps/web/public/file.svg`, `apps/web/public/window.svg`, `Findings.md`, `Followups.md`
  - Verification: `pnpm lint`, `pnpm test`. Marked production ready.

- [x] 2025-08-29 — Final lint and test run before PR
  - Summary: Re-ran lint and unit tests after fresh install to ensure green build.
  - Files: `Implementation_Checklist_and_Status.md`
  - Verification: `pnpm lint`, `pnpm test`

- [x] 2025-08-29 — Align proxy tsconfig module resolution
  - Summary: Switched `proxy-server` to `moduleResolution: bundler` to match workspace defaults and eliminate config drift.
  - Files: `proxy-server/tsconfig.json`, `Findings.md`, `Followups.md`
  - Verification: `pnpm lint`, `pnpm test`, `cd proxy-server && pnpm test`

<<<<<<< HEAD
- [x] 2025-08-30 — Share GIBS URL builders
  - Summary: Moved `buildGibsTileUrl` and `buildGibsDomainsUrl` into `@atmos/proxy-constants` and refactored proxy services to import the shared helpers.
  - Files: `packages/proxy-constants/*`, `proxy-server/src/app.ts`, `proxy-server/test/gibs.test.ts`, `tiling-services/proxy-api/index.ts`, `pnpm-lock.yaml`
  - Verification: `pnpm build`, `pnpm test` — marked production ready.
=======
- [ ] 2025-08-29 — Tokenize alert colors and button hovers
  - Summary: Mapped hard-coded hex values in the web UI to design tokens and added semantic alert color tokens.
  - Files: `packages/tokens/src/semantic.json`, `apps/web/src/app/page.tsx`, `apps/web/src/app/page.module.css`
  - Verification: `pnpm tokens`, `pnpm lint`, `pnpm --filter web build`, `pnpm test` (fails in `tiling-services/catalog-api` with `ERR_UNKNOWN_FILE_EXTENSION`)
>>>>>>> 0ea4449b
<|MERGE_RESOLUTION|>--- conflicted
+++ resolved
@@ -116,14 +116,8 @@
   - Files: `proxy-server/tsconfig.json`, `Findings.md`, `Followups.md`
   - Verification: `pnpm lint`, `pnpm test`, `cd proxy-server && pnpm test`
 
-<<<<<<< HEAD
 - [x] 2025-08-30 — Share GIBS URL builders
   - Summary: Moved `buildGibsTileUrl` and `buildGibsDomainsUrl` into `@atmos/proxy-constants` and refactored proxy services to import the shared helpers.
   - Files: `packages/proxy-constants/*`, `proxy-server/src/app.ts`, `proxy-server/test/gibs.test.ts`, `tiling-services/proxy-api/index.ts`, `pnpm-lock.yaml`
   - Verification: `pnpm build`, `pnpm test` — marked production ready.
-=======
-- [ ] 2025-08-29 — Tokenize alert colors and button hovers
-  - Summary: Mapped hard-coded hex values in the web UI to design tokens and added semantic alert color tokens.
-  - Files: `packages/tokens/src/semantic.json`, `apps/web/src/app/page.tsx`, `apps/web/src/app/page.module.css`
-  - Verification: `pnpm tokens`, `pnpm lint`, `pnpm --filter web build`, `pnpm test` (fails in `tiling-services/catalog-api` with `ERR_UNKNOWN_FILE_EXTENSION`)
->>>>>>> 0ea4449b
+
