--- conflicted
+++ resolved
@@ -116,14 +116,7 @@
   - Files: `proxy-server/tsconfig.json`, `Findings.md`, `Followups.md`
   - Verification: `pnpm lint`, `pnpm test`, `cd proxy-server && pnpm test`
 
-<<<<<<< HEAD
 - [x] 2025-08-30 — OSM tile fetch retry and transient failure test
   - Summary: Replaced direct fetch with `fetchWithRetry` for OpenStreetMap tiles using `AbortSignal.timeout` and added test covering network error retries.
   - Files: `proxy-server/src/app.ts`, `packages/shared-utils/index.ts`, `packages/shared-utils/index.js`, `packages/fetch-client/test/fetchWithRetry.test.ts`
   - Verification: `pnpm lint`, `pnpm test`
-=======
-- [x] 2025-08-30 — Proxy constants drift check
-  - Summary: Regenerated `@atmos/proxy-constants` with updated default NWS User-Agent and added CI guard against TS/JS drift.
-  - Files: `packages/proxy-constants/*`, `scripts/ci.sh`, `pnpm-lock.yaml`
-  - Verification: `pnpm lint`, `pnpm test`, `pnpm --filter @atmos/proxy-constants build`
->>>>>>> 8c60670c
