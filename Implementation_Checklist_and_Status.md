--- conflicted
+++ resolved
@@ -116,14 +116,7 @@
   - Files: `proxy-server/tsconfig.json`, `Findings.md`, `Followups.md`
   - Verification: `pnpm lint`, `pnpm test`, `cd proxy-server && pnpm test`
 
-<<<<<<< HEAD
 - [x] 2025-08-30 — Proxy constants drift check
   - Summary: Regenerated `@atmos/proxy-constants` with updated default NWS User-Agent and added CI guard against TS/JS drift.
   - Files: `packages/proxy-constants/*`, `scripts/ci.sh`, `pnpm-lock.yaml`
   - Verification: `pnpm lint`, `pnpm test`, `pnpm --filter @atmos/proxy-constants build`
-=======
-- [x] 2025-08-29 — Web Mercator tile prefetch for RainViewer
-  - Summary: Prefetch uses floored zoom and center lat/lon converted to Web Mercator tile indices; utility and tests added.
-  - Files: `apps/web/src/components/RainviewerLayer.tsx`, `packages/shared-utils/tile.ts`, `packages/shared-utils/index.ts`, `packages/shared-utils/test/tile.test.ts`
-  - Verification: `pnpm lint`, `pnpm --filter @atmos/shared-utils test`
->>>>>>> e231fde2
