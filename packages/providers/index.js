--- conflicted
+++ resolved
@@ -4,7 +4,6 @@
 export * as mrms from './mrms.js';
 export * as openmeteo from './openmeteo.js';
 export * as openweather from './openweather.js';
-<<<<<<< HEAD
 export * as smhi from './smhi.js';
 export * as weatherbit from './weatherbit.js';
 export * as xweather from './xweather.js';
@@ -23,6 +22,4 @@
 export * as airnow from './airnow.js';
 export * as openaq from './openaq.js';
 export * as waqi from './waqi.js';
-=======
-export * as openweatherAir from './openweather-air.js';
->>>>>>> 6e763f81
+export * as openweatherAir from './openweather-air.js';