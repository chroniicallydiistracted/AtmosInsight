export * as nws from './nws.js';
export * as metno from './metno.js';
export * as openmeteo from './openmeteo.js';
export * as openweather from './openweather.js';
<<<<<<< HEAD
export * as smhi from './smhi.js';
export * as weatherbit from './weatherbit.js';
=======
export * as xweather from './xweather.js';
>>>>>>> 28901511
<|MERGE_RESOLUTION|>--- conflicted
+++ resolved
@@ -2,9 +2,6 @@
 export * as metno from './metno.js';
 export * as openmeteo from './openmeteo.js';
 export * as openweather from './openweather.js';
-<<<<<<< HEAD
 export * as smhi from './smhi.js';
 export * as weatherbit from './weatherbit.js';
-=======
-export * as xweather from './xweather.js';
->>>>>>> 28901511
+export * as xweather from './xweather.js';