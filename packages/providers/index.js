--- conflicted
+++ resolved
@@ -4,7 +4,6 @@
 export * as mrms from './mrms.js';
 export * as openmeteo from './openmeteo.js';
 export * as openweather from './openweather.js';
-<<<<<<< HEAD
 export * as smhi from './smhi.js';
 export * as weatherbit from './weatherbit.js';
 export * as xweather from './xweather.js';
@@ -21,6 +20,4 @@
 export * as usgs from './usgs.js';
 export * as nwm from './nwm.js';
 export * as airnow from './airnow.js';
-=======
-export * as openaq from './openaq.js';
->>>>>>> 6ab0c056
+export * as openaq from './openaq.js';