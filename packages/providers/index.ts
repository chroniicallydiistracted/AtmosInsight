export * as nws from './nws.js';
export * as metno from './metno.js';
export * as openmeteo from './openmeteo.js';
export * as openweather from './openweather.js';
<<<<<<< HEAD
export * as dwd from './dwd.js';
=======
export * as eccc from './eccc.js';
>>>>>>> 0514bfe3
<|MERGE_RESOLUTION|>--- conflicted
+++ resolved
@@ -2,8 +2,5 @@
 export * as metno from './metno.js';
 export * as openmeteo from './openmeteo.js';
 export * as openweather from './openweather.js';
-<<<<<<< HEAD
 export * as dwd from './dwd.js';
-=======
-export * as eccc from './eccc.js';
->>>>>>> 0514bfe3
+export * as eccc from './eccc.js';