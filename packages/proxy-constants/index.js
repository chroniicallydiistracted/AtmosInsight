export const NWS_API_BASE = 'https://api.weather.gov/alerts';
export const DEFAULT_NWS_USER_AGENT = '(AtmosInsight, contact@atmosinsight.com)';
export const GIBS_BASE = 'https://gibs.earthdata.nasa.gov/wmts';
export const OWM_BASE = 'https://tile.openweathermap.org/map';
export const OWM_ALLOW = new Set([
<<<<<<< HEAD
  'clouds_new',
  'precipitation_new',
  'pressure_new',
  'wind_new',
  'temp_new',
  'rain',
  'snow',
]);

export function buildGibsTileUrl({ epsg, layer, time, tms, z, y, x, ext }) {
  const timePart = time ? `${time}/` : '';
  return `${GIBS_BASE}/epsg${epsg}/best/${layer}/default/${timePart}${tms}/${z}/${y}/${x}.${ext}`;
}

export function buildGibsDomainsUrl({ epsg, layer, tms, range }) {
  return `${GIBS_BASE}/epsg${epsg}/best/1.0.0/${layer}/default/${tms}/all/${range}.xml`;
}
=======
    'clouds_new',
    'precipitation_new',
    'pressure_new',
    'wind_new',
    'temp_new',
    'rain',
    'snow',
]);
>>>>>>> ca8b7f9a
<|MERGE_RESOLUTION|>--- conflicted
+++ resolved
@@ -3,14 +3,13 @@
 export const GIBS_BASE = 'https://gibs.earthdata.nasa.gov/wmts';
 export const OWM_BASE = 'https://tile.openweathermap.org/map';
 export const OWM_ALLOW = new Set([
-<<<<<<< HEAD
-  'clouds_new',
-  'precipitation_new',
-  'pressure_new',
-  'wind_new',
-  'temp_new',
-  'rain',
-  'snow',
+    'clouds_new',
+    'precipitation_new',
+    'pressure_new',
+    'wind_new',
+    'temp_new',
+    'rain',
+    'snow',
 ]);
 
 export function buildGibsTileUrl({ epsg, layer, time, tms, z, y, x, ext }) {
@@ -20,14 +19,4 @@
 
 export function buildGibsDomainsUrl({ epsg, layer, tms, range }) {
   return `${GIBS_BASE}/epsg${epsg}/best/1.0.0/${layer}/default/${tms}/all/${range}.xml`;
-}
-=======
-    'clouds_new',
-    'precipitation_new',
-    'pressure_new',
-    'wind_new',
-    'temp_new',
-    'rain',
-    'snow',
-]);
->>>>>>> ca8b7f9a
+}