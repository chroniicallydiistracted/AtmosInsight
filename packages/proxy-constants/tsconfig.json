--- conflicted
+++ resolved
@@ -12,9 +12,5 @@
     "forceConsistentCasingInFileNames": true
   },
   "include": ["index.ts"],
-<<<<<<< HEAD
   "exclude": ["node_modules", "dist"]
-=======
-  "exclude": ["node_modules"]
->>>>>>> ca8b7f9a
-}+}
