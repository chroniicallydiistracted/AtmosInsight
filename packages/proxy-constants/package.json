{
  "name": "@atmos/proxy-constants",
  "version": "0.0.0",
  "type": "module",
  "main": "index.js",
  "types": "index.d.ts",
  "scripts": {
<<<<<<< HEAD
    "build": "tsc",
    "test": "vitest run"
  },
  "devDependencies": {
    "@types/node": "^20",
    "typescript": "^5.8.3",
    "vitest": "^3.2.4"
=======
    "build": "tsc"
  },
  "devDependencies": {
    "typescript": "^5.8.3"
>>>>>>> ca8b7f9a
  }
}<|MERGE_RESOLUTION|>--- conflicted
+++ resolved
@@ -5,7 +5,6 @@
   "main": "index.js",
   "types": "index.d.ts",
   "scripts": {
-<<<<<<< HEAD
     "build": "tsc",
     "test": "vitest run"
   },
@@ -13,11 +12,6 @@
     "@types/node": "^20",
     "typescript": "^5.8.3",
     "vitest": "^3.2.4"
-=======
-    "build": "tsc"
-  },
-  "devDependencies": {
-    "typescript": "^5.8.3"
->>>>>>> ca8b7f9a
+
   }
 }