--- conflicted
+++ resolved
@@ -157,12 +157,11 @@
   - Files: `packages/providers/*`, `providers.json`
   - Verification: `pnpm --filter @atmos/providers test`; `pnpm test` fails in `proxy-server` tracestrack test.
 
-<<<<<<< HEAD
 - [x] 2025-08-30 — Add Apple WeatherKit provider
   - Summary: Implemented WeatherKit module with JWT auth and documented required env vars.
   - Files: `packages/providers/weatherkit.ts`, `packages/providers/index.ts`, `providers.json`, `docs/README.md`, `docs/AGENTS.md`
   - Verification: `pnpm --filter @atmos/providers build`, `pnpm --filter @atmos/providers test`
-=======
+
 - [x] 2025-08-30 — FMI Open Data provider module
   - Summary: Added `fmi-open-data` provider with stored query builder, tile fetcher, tests, and manifest entry.
   - Files: `packages/providers/fmi.ts`, `packages/providers/fmi.js`, `packages/providers/fmi.d.ts`, `packages/providers/index.ts`, `packages/providers/index.js`, `packages/providers/index.d.ts`, `packages/providers/test/fmi.test.ts`, `providers.json`
@@ -176,5 +175,4 @@
 - [x] 2025-08-30 — ECCC GeoMet tile provider
   - Summary: Added canonical OGC KVP/WMTS request builder and tile fetcher with tests.
   - Files: `packages/providers/eccc.ts`, `packages/providers/test/eccc.test.ts`, `packages/providers/index.ts`, `providers.json`
-  - Verification: `pnpm --filter @atmos/providers build`, `pnpm --filter @atmos/providers test`
->>>>>>> 57929d51
+  - Verification: `pnpm --filter @atmos/providers build`, `pnpm --filter @atmos/providers test`