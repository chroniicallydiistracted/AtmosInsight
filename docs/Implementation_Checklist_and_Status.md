--- conflicted
+++ resolved
@@ -157,12 +157,11 @@
   - Files: `packages/providers/*`, `providers.json`
   - Verification: `pnpm --filter @atmos/providers test`; `pnpm test` fails in `proxy-server` tracestrack test.
 
-<<<<<<< HEAD
 - [x] 2025-08-30 — FMI Open Data provider module
   - Summary: Added `fmi-open-data` provider with stored query builder, tile fetcher, tests, and manifest entry.
   - Files: `packages/providers/fmi.ts`, `packages/providers/fmi.js`, `packages/providers/fmi.d.ts`, `packages/providers/index.ts`, `packages/providers/index.js`, `packages/providers/index.d.ts`, `packages/providers/test/fmi.test.ts`, `providers.json`
   - Verification: `pnpm --filter @atmos/providers test`
-=======
+
 - [ ] 2025-08-30 — DWD OpenData provider with KVP builder
   - Summary: Added DWD module with WMS/WFS KVP parameter builder, binary tile fetch helper, manifest entry, and index exports.
   - Files: `packages/providers/dwd.ts`, `packages/providers/index.ts`, `packages/providers/test/dwd.test.ts`, `providers.json`
@@ -172,4 +171,3 @@
   - Summary: Added canonical OGC KVP/WMTS request builder and tile fetcher with tests.
   - Files: `packages/providers/eccc.ts`, `packages/providers/test/eccc.test.ts`, `packages/providers/index.ts`, `providers.json`
   - Verification: `pnpm --filter @atmos/providers build`, `pnpm --filter @atmos/providers test`
->>>>>>> 3e3136d6
