# AtmosInsight
Version: v0.1.0
Atmospheric Weather and Planetary Science Education App
## Repository Layout
- `apps/web/` – Next.js client with Tracestrack basemap tiles
- `infra/` – Terraform configuration for AWS resources
- `data-pipelines/` – ETL jobs (placeholder)
- `tiling-services/` – Tile rendering services (placeholder)
- `docs/` – Documentation and ADRs
## Port Configuration
All local service ports are defined in `config/ports.json`:
```json
{
  "proxy": 3000,
  "catalog": 3001,
  "web": 3002,
  "database": { "min": 3306, "max": 5432 }
}
```
Scripts and utilities load from this file as the single source of truth for port assignments.
## Milestones
This commit establishes Milestone M1: foundational infrastructure configuration and a minimal app shell with Tracestrack basemap tiles.
## Environment Variables
- `NWS_USER_AGENT` – Required User-Agent string for National Weather Service API requests.
- `OWM_API_KEY` – OpenWeatherMap tile API key used by the proxy.
- `RAINVIEWER_ENABLED` – `true|false` to enable/disable RainViewer proxy (default enabled).
- `GIBS_ENABLED` – `true|false` to enable/disable GIBS proxy (if implemented).
<<<<<<< HEAD
- `WEATHERKIT_TEAM_ID` – Apple Developer team ID for WeatherKit JWTs.
- `WEATHERKIT_SERVICE_ID` – WeatherKit service identifier.
- `WEATHERKIT_KEY_ID` – Key ID associated with the WeatherKit private key.
- `WEATHERKIT_PRIVATE_KEY` – PEM contents used to sign WeatherKit JWTs.
- Mapbox/Cesium tokens as required by your chosen basemap providers.
=======
- `CESIUM_ION_KEY` – Cesium ion tokens as required.
>>>>>>> 5ecab456
- `GLM_TOE_ENABLED` – `true|false` to enable experimental GLM TOE tile endpoint.
- `GLM_TOE_PY_URL` – If set, proxy `/api/glm-toe/:z/:x/:y.png` to the Python FastAPI service (`tiling-services/glm_toe`).
- `GLM_USE_ABI_GRID` – When running the Python service, enable precise ABI 2×2 km grid accumulation.
- `GLM_TILE_CACHE_SIZE` – Python service tile LRU size (default 128).
- ``
## Basemap Tokens
The included demo basemap uses Protomaps’ public style and PMTiles and does not require a token. If you switch to Mapbox or other providers, add the appropriate environment variables locally and in your deployment platform — do not hard-code keys in source.
## References
- National Weather Service API: https://api.weather.gov
- OpenWeatherMap Weather Maps: https://openweathermap.org/api/weathermaps
- NASA GIBS WMTS/XYZ access: https://gibs.earthdata.nasa.gov
- RainViewer Weather Maps: https://www.rainviewer.com/api.html
- GLM TOE details and endpoints: see `docs/glm-toe.md`
  - GOES-East GLM L2 (AWS Open Data): https://noaa-goes16.s3.amazonaws.com/index.html
  - GOES-West GLM L2 (AWS Open Data): https://noaa-goes17.s3.amazonaws.com/index.html
## Deploy: API Proxy (Option A)
Serverless production proxy for `/api/*` using API Gateway HTTP API + Lambda, fronted by CloudFront. Static SPA remains on S3+CloudFront.
- Prereqs:
  - Set variables in `infra/terraform.tfvars` (copy from `infra/terraform.tfvars.example`).
  - Ensure AWS credentials via `AWS_PROFILE`/`AWS_REGION`.
- Deploy (from `infra/`):
  - `terraform init`
  - `terraform plan -out tfplan`
  - `terraform apply tfplan`
- Outputs:
  - API direct URL: `terraform output -raw proxy_api_endpoint`
- Quick tests (direct to API Gateway):
  - `curl -I "$(terraform output -raw proxy_api_endpoint)/api/healthz"` → 200
  - `curl -I "$(terraform output -raw proxy_api_endpoint)/api/nws/alerts/active?area=AZ"` → 200, `application/geo+json`
- CloudFront propagation (5–20 min), then test via your domain:
  - `curl -I https://<your-domain>/api/healthz` → 200
  - `curl -I "https://<your-domain>/api/nws/alerts/active?area=AZ"` → 200
  - `curl -I https://<your-domain>/api/rainviewer/index.json` → 200
  - OWM tiles (key configured): `curl -I https://<your-domain>/api/owm/clouds_new/0/0/0.png` → 200
  - GIBS redirect sample: `curl -I "https://<your-domain>/api/gibs/redirect?layer=BlueMarble_ShadedRelief_Bathymetry&epsg=3857&tms=GoogleMapsCompatible_Level6&z=3&x=2&y=1&ext=jpg"` → 302
- Targeted apply (if non-API resources aren’t ready):
  - `terraform apply -target=aws_lambda_function.proxy_api -target=aws_apigatewayv2_api.proxy -target=aws_cloudfront_distribution.this`
Notes
- GLM TOE: `/api/glm-toe/:z/:x/:y.png` returns 503 until `glm_toe_py_url` points at the Python tiles service.
- Health check: `/api/healthz` is available for quick probes and monitoring.
## apps/web
A Next.js 15 App Router prototype lives in `apps/web`. Install dependencies and start the dev server:
```bash
pnpm install
pnpm dev
### Design tokens
Tokens are built with Style Dictionary in `packages/tokens` and emitted as CSS variables and a typed map. Key tokens:
- Accent Teal `#1BC7B5`
- Accent Coral `#FF7A66`
- Radius: 8, 10, 12, 14
- Spacing: 4, 8, 12, 16
- Shadows: `sm`, `md`
- Motion timings: fast 150ms, slow 300ms
### Keyboard shortcuts
- `Space` – play/pause
- `←`/`→` – step frame
- `Shift+←`/`Shift+→` – major tick
- `N` – jump to now
- `R` – open run picker
### Deep-link example
/app?bbox=-10,30,10,40&zoom=5&timeISO=2025-08-28T00:00:00Z
- `TRACESTRACK_API_KEY` – Tracestrack basemap API key for tile requests.
- `AIRNOW_ENABLED` – `true|false` to enable/disable AirNow air-quality proxy.
- `AIRNOW_API_KEY` – AirNow API key used when the proxy is enabled.
- `OPENAQ_ENABLED` – `true|false` to enable/disable OpenAQ air-quality proxy.
- Mapbox/Cesium tokens as required by your chosen basemap providers.
## Attribution
- National Weather Service data courtesy of NOAA/NWS.
- OpenWeatherMap layers © OpenWeatherMap.
- RainViewer radar imagery © RainViewer.
- NASA GIBS imagery courtesy of NASA EOSDIS.
- Basemap tiles by Tracestrack and CyclOSM © OpenStreetMap contributors.
- Air quality data from AirNow (U.S. EPA) and OpenAQ.<|MERGE_RESOLUTION|>--- conflicted
+++ resolved
@@ -1,3 +1,137 @@
+# AtmosInsight
+
+Version: v0.1.0
+Atmospheric Weather and Planetary Science Education App
+
+## Repository Layout
+
+- `apps/web/` – Next.js client with Tracestrack basemap tiles
+- `infra/` – Terraform configuration for AWS resources
+- `data-pipelines/` – ETL jobs (placeholder)
+- `tiling-services/` – Tile rendering services (placeholder)
+- `docs/` – Documentation and ADRs
+
+## Port Configuration
+
+All local service ports are defined in `config/ports.json`:
+
+```json
+{
+  "proxy": 3000,
+  "catalog": 3001,
+  "web": 3002,
+  "database": { "min": 3306, "max": 5432 }
+}
+```
+
+Scripts and utilities load from this file as the single source of truth for port assignments.
+
+## Milestones
+
+This commit establishes Milestone M1: foundational infrastructure configuration and a minimal app shell with Tracestrack basemap tiles.
+
+## Environment Variables
+
+- `NWS_USER_AGENT` – Required User-Agent string for National Weather Service API requests.
+- `OWM_API_KEY` – OpenWeatherMap tile API key used by the proxy.
+- `RAINVIEWER_ENABLED` – `true|false` to enable/disable RainViewer proxy (default enabled).
+- `GIBS_ENABLED` – `true|false` to enable/disable GIBS proxy (if implemented).
+- `WEATHERKIT_TEAM_ID` – Apple Developer team ID for WeatherKit JWTs.
+- `WEATHERKIT_SERVICE_ID` – WeatherKit service identifier.
+- `WEATHERKIT_KEY_ID` – Key ID associated with the WeatherKit private key.
+- `WEATHERKIT_PRIVATE_KEY` – PEM contents used to sign WeatherKit JWTs.
+- Mapbox/Cesium tokens as required by your chosen basemap providers.
+- `GLM_TOE_ENABLED` – `true|false` to enable experimental GLM TOE tile endpoint.
+- `GLM_TOE_PY_URL` – If set, proxy `/api/glm-toe/:z/:x/:y.png` to the Python FastAPI service (`tiling-services/glm_toe`).
+- `GLM_USE_ABI_GRID` – When running the Python service, enable precise ABI 2×2 km grid accumulation.
+- `GLM_TILE_CACHE_SIZE` – Python service tile LRU size (default 128).
+
+## Basemap Tokens
+
+The included demo basemap uses Protomaps’ public style and PMTiles and does not require a token. If you switch to Mapbox or other providers, add the appropriate environment variables locally and in your deployment platform — do not hard-code keys in source.
+
+## References
+
+- National Weather Service API: https://api.weather.gov
+- OpenWeatherMap Weather Maps: https://openweathermap.org/api/weathermaps
+- NASA GIBS WMTS/XYZ access: https://gibs.earthdata.nasa.gov
+- RainViewer Weather Maps: https://www.rainviewer.com/api.html
+- GLM TOE details and endpoints: see `docs/glm-toe.md`
+  - GOES-East GLM L2 (AWS Open Data): https://noaa-goes16.s3.amazonaws.com/index.html
+  - GOES-West GLM L2 (AWS Open Data): https://noaa-goes17.s3.amazonaws.com/index.html
+
+## Deploy: API Proxy (Option A)
+
+Serverless production proxy for `/api/*` using API Gateway HTTP API + Lambda, fronted by CloudFront. Static SPA remains on S3+CloudFront.
+
+- Prereqs:
+  - Set variables in `infra/terraform.tfvars` (copy from `infra/terraform.tfvars.example`).
+  - Ensure AWS credentials via `AWS_PROFILE`/`AWS_REGION`.
+
+- Deploy (from `infra/`):
+  - `terraform init`
+  - `terraform plan -out tfplan`
+  - `terraform apply tfplan`
+
+- Outputs:
+  - API direct URL: `terraform output -raw proxy_api_endpoint`
+
+- Quick tests (direct to API Gateway):
+  - `curl -I "$(terraform output -raw proxy_api_endpoint)/api/healthz"` → 200
+  - `curl -I "$(terraform output -raw proxy_api_endpoint)/api/nws/alerts/active?area=AZ"` → 200, `application/geo+json`
+
+- CloudFront propagation (5–20 min), then test via your domain:
+  - `curl -I https://<your-domain>/api/healthz` → 200
+  - `curl -I "https://<your-domain>/api/nws/alerts/active?area=AZ"` → 200
+  - `curl -I https://<your-domain>/api/rainviewer/index.json` → 200
+  - OWM tiles (key configured): `curl -I https://<your-domain>/api/owm/clouds_new/0/0/0.png` → 200
+  - GIBS redirect sample: `curl -I "https://<your-domain>/api/gibs/redirect?layer=BlueMarble_ShadedRelief_Bathymetry&epsg=3857&tms=GoogleMapsCompatible_Level6&z=3&x=2&y=1&ext=jpg"` → 302
+
+- Targeted apply (if non-API resources aren’t ready):
+  - `terraform apply -target=aws_lambda_function.proxy_api -target=aws_apigatewayv2_api.proxy -target=aws_cloudfront_distribution.this`
+
+Notes
+
+- GLM TOE: `/api/glm-toe/:z/:x/:y.png` returns 503 until `glm_toe_py_url` points at the Python tiles service.
+- Health check: `/api/healthz` is available for quick probes and monitoring.
+
+## apps/web
+
+A Next.js 15 App Router prototype lives in `apps/web`. Install dependencies and start the dev server:
+
+```bash
+pnpm install
+pnpm dev
+```
+
+### Design tokens
+
+Tokens are built with Style Dictionary in `packages/tokens` and emitted as CSS variables and a typed map. Key tokens:
+
+- Accent Teal `#1BC7B5`
+- Accent Coral `#FF7A66`
+- Radius: 8, 10, 12, 14
+- Spacing: 4, 8, 12, 16
+- Shadows: `sm`, `md`
+- Motion timings: fast 150ms, slow 300ms
+
+### Keyboard shortcuts
+
+- `Space` – play/pause
+- `←`/`→` – step frame
+- `Shift+←`/`Shift+→` – major tick
+- `N` – jump to now
+- `R` – open run picker
+
+### Deep-link example
+
+```
+/app?bbox=-10,30,10,40&zoom=5&timeISO=2025-08-28T00:00:00Z
+```
+
+
+<!-- MERGED CONTENT FROM OTHER SIDE -->
+
 # AtmosInsight
 Version: v0.1.0
 Atmospheric Weather and Planetary Science Education App
@@ -25,15 +159,7 @@
 - `OWM_API_KEY` – OpenWeatherMap tile API key used by the proxy.
 - `RAINVIEWER_ENABLED` – `true|false` to enable/disable RainViewer proxy (default enabled).
 - `GIBS_ENABLED` – `true|false` to enable/disable GIBS proxy (if implemented).
-<<<<<<< HEAD
-- `WEATHERKIT_TEAM_ID` – Apple Developer team ID for WeatherKit JWTs.
-- `WEATHERKIT_SERVICE_ID` – WeatherKit service identifier.
-- `WEATHERKIT_KEY_ID` – Key ID associated with the WeatherKit private key.
-- `WEATHERKIT_PRIVATE_KEY` – PEM contents used to sign WeatherKit JWTs.
-- Mapbox/Cesium tokens as required by your chosen basemap providers.
-=======
 - `CESIUM_ION_KEY` – Cesium ion tokens as required.
->>>>>>> 5ecab456
 - `GLM_TOE_ENABLED` – `true|false` to enable experimental GLM TOE tile endpoint.
 - `GLM_TOE_PY_URL` – If set, proxy `/api/glm-toe/:z/:x/:y.png` to the Python FastAPI service (`tiling-services/glm_toe`).
 - `GLM_USE_ABI_GRID` – When running the Python service, enable precise ABI 2×2 km grid accumulation.
